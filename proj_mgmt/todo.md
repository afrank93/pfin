# TODO — Elite Minor Hockey Coach App
_Updated: 2025-09-23_

> Use this as a living checklist. Work top-to-bottom; each step is small, safe, and builds on the last. No orphan code.
**Details related to each step can be found in prompt_plan.md and spec.md**
---

## 0) Bootstrap & Housekeeping
- [x] Create a new private repo and push an empty `main` branch
- [x] Decide Python version (>=3.11) and install **uv**
- [x] Enable branch protection on `main` (PRs required, status checks required)

---

## Milestone A — Scaffolding & Database
### A1 — Repo & Quality Gates
- [x] A1.1: Initialize project + toolchain
  - [x] Add `pyproject.toml` with deps: fastapi, uvicorn[standard], sqlmodel, jinja2, python-multipart, weasyprint, pydantic-settings, httpx, pytest, pytest-asyncio, ruff, mypy
  - [x] Add dev tooling: black (optional), pre-commit, types-setuptools
  - [x] Create skeleton dirs: `app/`, `routers/`, `services/`, `utils/`, `templates/`, `static/css`, `static/js`, `tests/unit`, `tests/integration`, `tests/e2e`
  - [x] Add configs: `.editorconfig`, `pytest.ini`, `ruff.toml`, `mypy.ini`, `.pre-commit-config.yaml`
  - [x] Add `README.md` with run/test instructions
  - [x] ✅ DoD: `uv run ruff check` passes; `uv run mypy` passes; `uv run pytest` runs with 0 tests
- [x] A1.2: CI pipeline
  - [x] Create `.github/workflows/ci.yml` to run ruff, mypy, pytest on push/PR
  - [x] Cache deps; matrix Python 3.12 (and optional 3.11)
  - [x] ✅ DoD: CI succeeds on initial commit

### A2 — App Factory & Config
- [x] A2.1: App factory and health
  - [x] `app/main.py` FastAPI factory; mount routers stub; `/api/health` route → `{"status":"ok"}`
  - [x] `app/config.py` `Settings` using pydantic-settings (data_dir, db_path defaults to `~/.coach_app/data.db`)
  - [x] ✅ DoD: `uvicorn app.main:app --reload` boots; GET `/api/health` returns 200 OK
- [x] A2.2: DB engine/session
  - [x] `app/db.py` SQLModel engine from `Settings.db_path`
  - [x] `get_session()` dependency for routers/services
  - [x] ✅ DoD: Importing dependency works; no runtime errors

### A3 — Domain Models
- [x] A3.1: Define SQLModel models in `app/models.py`
  - [x] Team(id, name, season, created_at), unique(name, season)
  - [x] Player(id, team_id FK, name, position Enum[F,D,G], jersey 1–99 nullable, hand Enum[L,R] nullable, birthdate, email, phone, status Enum[Active, Affiliate, Injured, Inactive], created_at)
  - [x] LineupTemplate(id, team_id FK, name, notes, date_saved, created_at)
  - [x] LineupSlot(id, template_id FK, slot_type Enum[FWD, DEF, G], slot_label, order_index, player_id FK nullable)
  - [x] ✅ DoD: `SQLModel.metadata.create_all(engine)` succeeds
- [x] A3.2: Startup DB init
  - [x] On startup event, call `create_all(engine)` (Alembic deferred)
  - [x] ✅ DoD: First run creates DB file at `Settings.db_path`

### A4 — Smoke Tests
- [x] A4.1: Add `tests/integration/test_health.py`
  - [x] TestClient GET `/api/health` == 200 with `{"status":"ok"}`
  - [x] ✅ DoD: Test passes locally and in CI
<<<<<<< HEAD
=======

### A5 — Code Review Fixes (Critical Issues)
- [x] A5.1: Fix configuration redundancy
  - [x] Remove redundant `db_path` field from `app/config.py`, compute dynamically
  - [x] ✅ DoD: Configuration is clean and non-redundant
- [x] A5.2: Consolidate session management
  - [x] Remove duplicate `get_session` function from `app/db.py`, keep only `session_scope`
  - [x] ✅ DoD: Single consistent session management pattern
- [x] A5.3: Fix app factory
  - [x] Add router mounting and database initialization to `app/main.py`
  - [x] ✅ DoD: App properly initializes database and mounts routers
- [x] A5.4: Fix package configuration
  - [x] Specify correct packages in `pyproject.toml` setuptools section
  - [x] ✅ DoD: Package discovery works correctly
- [x] A5.5: Fix test structure
  - [x] Add `__init__.py` files to all test directories
  - [x] Remove conflicting black configuration from `.pre-commit-config.yaml`
  - [x] Add type annotations to `get_engine()` function
  - [x] ✅ DoD: All tests run without import errors, pre-commit passes
>>>>>>> 8e92b712

---

## Milestone B — Teams & Players API
### B1 — Teams
- [ ] B1.1: `schemas.py` TeamIn/TeamOut
- [ ] B1.2: `routers/teams.py`
  - [ ] GET `/api/teams` (list)
  - [ ] POST `/api/teams` (create; unique name+season)
  - [ ] GET `/api/teams/{id}` (detail)
  - [ ] ✅ DoD: Integration tests cover happy path + 409 duplicate

### B2 — Players
- [ ] B2.1: `routers/players.py` list/create
  - [ ] GET `/api/teams/{team_id}/players` with filters (position, hand, birth_year) & sorts (name, position, jersey)
  - [ ] POST `/api/teams/{team_id}/players` with required (name, position), optional others
  - [ ] ✅ DoD: 422 invalid enums; list filters work
- [ ] B2.2: Update/delete
  - [ ] PUT `/api/players/{id}` (partial/full)
  - [ ] DELETE `/api/players/{id}`
  - [ ] ✅ DoD: 404 when not found; tests pass

### B3 — Validation & Error Mapping
- [ ] B3.1: `utils/validators.py` (jersey range, ISO date) + unit tests
- [ ] B3.2: `utils/errors.py` ServiceError → HTTPException mapping
- [ ] B3.3: Refactor routers to use helpers
- [ ] ✅ DoD: Correct status codes: 400/404/409/422; tests green

---

## Milestone C — Roster UI & CSV
### C1 — Base UI & Dashboard
- [ ] C1.1: `templates/base.html` (Bootstrap), navbar
- [ ] C1.2: `templates/dashboard.html` with quick actions
- [ ] C1.3: `/` route renders dashboard and team selector
- [ ] ✅ DoD: Pages render; links work

### C2 — Roster Pages
- [ ] C2.1: `templates/roster_list.html` (table, filters, status chips)
- [ ] C2.2: `templates/player_form.html` modal add/edit
- [ ] C2.3: Flash/toast on success; inline validation errors
- [ ] ✅ DoD: Manual: add/edit works; bad inputs show errors

### C3 — CSV Import/Export
- [ ] C3.1: `services/csv_service.py`
  - [ ] Import headers: name, position, jersey, hand, birthdate, email, phone, status
  - [ ] Clear invalid → issues list (row, field, reason)
  - [ ] Allow duplicates but flag; return counts + issues CSV path
  - [ ] Export same headers
  - [ ] ✅ DoD: Unit tests for malformed rows, missing optionals, dupes flagged
- [ ] C3.2: Endpoints & UI
  - [ ] POST `/api/teams/{team_id}/players/import_csv` (multipart)
  - [ ] GET `/api/teams/{team_id}/players/export_csv`
  - [ ] Upload form + result card (counts + link to issues CSV)
  - [ ] ✅ DoD: Integration tests; manual import/export works

---

## Milestone D — Lineup Builder
### D1 — Data & Services
- [ ] D1.1: `services/lineup_service.py` seed slots
  - [ ] 4 forward lines (LW/C/RW), 3 D pairs (L/R), 2 G (Starter/Backup)
  - [ ] ✅ DoD: Unit test confirms counts & labels
- [ ] D1.2: Assignment/move & warnings
  - [ ] `assign_player_to_slot` with validations (team match)
  - [ ] Warn on duplicates; warn on non-Active status
  - [ ] ✅ DoD: Unit tests for dup/status warnings

### D2 — Builder UI
- [ ] D2.1: `templates/lineup_builder.html` two-pane layout
  - [ ] Left: available players (card shows name, jersey, position, status)
  - [ ] Right: slot boards (data-slot-id, ordered)
- [ ] D2.2: `static/js/lineup.js` (SortableJS)
  - [ ] Drag from available → slot; slot ↔ slot; slot → available
  - [ ] On drop: call API; show warning banner (dup/non-Active)
  - [ ] ✅ DoD: Manual drag works; warnings visible

### D3 — Lineup API
- [ ] D3.1: `routers/lineups.py`
  - [ ] GET `/api/teams/{team_id}/lineups` (list)
  - [ ] POST `/api/teams/{team_id}/lineups` (create; seeds slots)
  - [ ] GET `/api/lineups/{template_id}` (detail including slots+players)
- [ ] D3.2: Save & bulk updates
  - [ ] PUT `/api/lineups/{template_id}/slots` (bulk update)
  - [ ] POST `/api/lineups/{template_id}/save` (sets `date_saved`)
  - [ ] ✅ DoD: date_saved set; warnings returned in response meta

---

## Milestone E — PDF & Backup
### E1 — PDF Export
- [ ] E1.1: `templates/pdf_lineup.html` with print CSS
  - [ ] Header: team, season, template name, date
  - [ ] Sections: Forwards (FWD1–4), Defense (DEF1–3), Goalies (Starter/Backup)
  - [ ] Only on-ice slots included
- [ ] E1.2: `services/pdf_service.py` + route
  - [ ] GET `/api/lineups/{template_id}/export_pdf` returns PDF
  - [ ] ✅ DoD: Integration test checks content-type and bytes > 0

### E2 — Backup/Restore
- [ ] E2.1: `services/backup_service.py`
  - [ ] GET `/api/backup` returns timestamped DB copy
  - [ ] POST `/api/restore` accepts DB file, safe replace
- [ ] E2.2: UI buttons with confirmations
  - [ ] Dashboard buttons (Backup, Restore)
  - [ ] ✅ DoD: Manual: backup downloads; restore succeeds; health OK

---

## Milestone F — Tests & Polish
### F1 — Unit Tests
- [ ] F1.1: Cover validators, csv_service, lineup_service edge cases
- [ ] F1.2: Aim for >90% services coverage
- [ ] ✅ DoD: Coverage threshold met

### F2 — Integration Tests
- [ ] F2.1: Teams/Players/Lineups/PDF/Backup using temp DB
- [ ] F2.2: CI runs tests on Linux/macOS
- [ ] ✅ DoD: Green CI

### F3 — E2E Happy Path & UX
- [ ] F3.1: Script E2E: create team → add players → import CSV → build lineup → save → export PDF
- [ ] F3.2: UX polish
  - [ ] Toasts for “Saved” & “Imported”
  - [ ] Disable buttons while pending
  - [ ] Empty states for roster and lineups
- [ ] ✅ DoD: Manual checks pass

---

## Final Wiring Checklist
- [ ] All nav links land on live pages
- [ ] Every API used by UI and/or tests (no orphans)
- [ ] PDF export works for a saved template
- [ ] Backup/restore usable from UI
- [ ] Lint, type-check, and tests green

---

## Backlog / Nice-to-Haves (Optional)
- [ ] Move to Alembic migrations
- [ ] Role-based auth (coach-only local auth)
- [ ] PyInstaller/Briefcase packaging
- [ ] Dark mode + improved theming
- [ ] Inline roster CSV mapping (flex headers)
- [ ] Undo/redo in lineup builder


## Notes
- [ ] Keep PRs to one conceptual change
- [ ] Each step compiles, runs, and/or has tests
- [ ] Update README as features land
- [ ] Tag releases at the end of each milestone<|MERGE_RESOLUTION|>--- conflicted
+++ resolved
@@ -51,8 +51,6 @@
 - [x] A4.1: Add `tests/integration/test_health.py`
   - [x] TestClient GET `/api/health` == 200 with `{"status":"ok"}`
   - [x] ✅ DoD: Test passes locally and in CI
-<<<<<<< HEAD
-=======
 
 ### A5 — Code Review Fixes (Critical Issues)
 - [x] A5.1: Fix configuration redundancy
@@ -72,9 +70,6 @@
   - [x] Remove conflicting black configuration from `.pre-commit-config.yaml`
   - [x] Add type annotations to `get_engine()` function
   - [x] ✅ DoD: All tests run without import errors, pre-commit passes
->>>>>>> 8e92b712
-
----
 
 ## Milestone B — Teams & Players API
 ### B1 — Teams
